// Copyright 2016 Google Inc. All Rights Reserved.
//
// Licensed under the Apache License, Version 2.0 (the "License");
// you may not use this file except in compliance with the License.
// You may obtain a copy of the License at
//
//     http://www.apache.org/licenses/LICENSE-2.0
//
// Unless required by applicable law or agreed to in writing, software
// distributed under the License is distributed on an "AS IS" BASIS,
// WITHOUT WARRANTIES OR CONDITIONS OF ANY KIND, either express or implied.
// See the License for the specific language governing permissions and
// limitations under the License.

// Package md implements a parser for CLaaT. It expects, as input, the output of running a Markdown file through
// the Devsite Markdown processor.
package md

import (
	"bufio"
	"bytes"
	"errors"
	"fmt"
	"io"
	"io/ioutil"
	"net/url"
	"regexp"
	"sort"
	"strconv"
	"strings"
	"time"

	"golang.org/x/net/html"
	"golang.org/x/net/html/atom"

	"github.com/googlecodelabs/tools/claat/parser"
	"github.com/googlecodelabs/tools/claat/types"
	"github.com/googlecodelabs/tools/claat/util"
	"gopkg.in/russross/blackfriday.v2"
)

// Metadata constants for the YAML header
const (
	MetaAuthors          = "authors"
	MetaBadgePath        = "badge path"
	MetaSummary          = "summary"
	MetaID               = "id"
	MetaCategories       = "categories"
	MetaEnvironments     = "environments"
	MetaStatus           = "status"
	MetaFeedbackLink     = "feedback link"
	MetaAnalyticsAccount = "analytics account"
	MetaTags             = "tags"
)

const (
	metaSep         = ":"           // step instruction format, key:value
	metaDuration    = "duration"    // step duration instruction
	metaEnvironment = "environment" // step environment instruction
	metaTagImport   = "import"      // import remote resource instruction

	// possible content of special header nodes in lower case.
	headerLearn = "what you'll learn"
	headerCover = "what we've covered"
	headerFAQ   = "frequently asked questions"
)

var (
	importsTagRegexp           = regexp.MustCompile("^<<([^<>()]+.md)>>\\s*$")
	convertedImportsDataPrefix = "__unsupported_import_zmcgv2epyv="
	convertedImportsPrefix     = []byte("<!--" + convertedImportsDataPrefix)
	convertedImportsSuffix     = []byte("-->")
)

var metadataRegexp = regexp.MustCompile(`(.+?):(.+)`)
var languageRegexp = regexp.MustCompile(`language-(.+)`)

var (
	// durFactor is a slice of duration parser multipliers,
	// ordered after the usage in codelab docs
	durFactor = []time.Duration{time.Hour, time.Minute, time.Second}

	// textCleaner replaces "smart quotes" and other unicode runes
	// with their respective ascii versions.
	textCleaner = strings.NewReplacer(
		"\u2019", "'", "\u201C", `"`, "\u201D", `"`, "\u2026", "...",
		"\u00A0", " ", "\u0085", " ",
	)
)

var (
	// ErrForbiddenFragmentImports means importing another markdown file in a markdown fragment is forbidden.
	ErrForbiddenFragmentImports = errors.New("importing content in a fragment is forbidden")
	// ErrForbiddenFragmentSteps means declaring extra codelabs step in a markdown fragment is forbidden.
	ErrForbiddenFragmentSteps = errors.New("defining steps in a fragment is forbidden")
)

// init registers this parser so it is available to CLaaT.
func init() {
	parser.Register("md", &Parser{})
}

// Parser is a Markdown parser.
type Parser struct {
}

// Parse parses a codelab written in Markdown.
func (p *Parser) Parse(r io.Reader, opts parser.Options) (*types.Codelab, error) {
	// Convert Markdown to HTML for easy parsing.
	b, err := ioutil.ReadAll(r)
	if err != nil {
		return nil, err
	}
	b = renderToHTML(b)
	h := bytes.NewBuffer(b)
	doc, err := html.Parse(h)
	if err != nil {
		return nil, err
	}
	// Parse the markup.
	return parseMarkup(doc, opts)
}

// ParseFragment parses a codelab fragment written in Markdown.
func (p *Parser) ParseFragment(r io.Reader) ([]types.Node, error) {
	b, err := ioutil.ReadAll(r)
	if err != nil {
		return nil, err
	}
	b = renderToHTML(b)
	h := bytes.NewBuffer(b)
	doc, err := html.Parse(h)
	if err != nil {
		return nil, err
	}

	return parsePartialMarkup(doc)
}

func parsePartialMarkup(root *html.Node) ([]types.Node, error) {
	body := findAtom(root, atom.Body)
	if body == nil {
		return nil, fmt.Errorf("document without a body")
	}

	ds := newDocState()
	ds.step = ds.clab.NewStep("fragment")
	for ds.cur = body.FirstChild; ds.cur != nil; ds.cur = ds.cur.NextSibling {
		switch {
		case ds.cur.DataAtom == atom.H1:
			return nil, ErrForbiddenFragmentSteps
		case ds.cur.DataAtom == atom.H2:
			return nil, ErrForbiddenFragmentSteps
		}

		parseTop(ds)
	}

	finalizeStep(ds.step)
	if hasImport(ds) {
		return nil, ErrForbiddenFragmentImports
	}

	return ds.step.Content.Nodes, nil
}

type docState struct {
	clab     *types.Codelab // codelab and its metadata
	totdur   time.Duration  // total codelab duration
	survey   int            // last used survey ID
	step     *types.Step    // current codelab step
	lastNode types.Node     // last appended node
	env      []string       // current enviornment
	cur      *html.Node     // current HTML node
	stack    []*stackItem   // cur and flags stack
}

type stackItem struct {
	cur *html.Node
}

func newDocState() *docState {
	return &docState{
		clab: types.NewCodelab(),
	}
}

func (ds *docState) push(cur *html.Node) {
	if cur == nil {
		cur = ds.cur
	}
	ds.stack = append(ds.stack, &stackItem{ds.cur})
	ds.cur = cur
}

func (ds *docState) pop() {
	n := len(ds.stack)
	if n == 0 {
		return
	}
	item := ds.stack[n-1]
	ds.stack = ds.stack[:n-1]
	ds.cur = item.cur
}

func (ds *docState) appendNodes(nn ...types.Node) {
	if ds.step == nil || len(nn) == 0 {
		return
	}
	if len(ds.env) != 0 {
		for _, n := range nn {
			n.MutateEnv(append(n.Env(), ds.env...))
		}
	}
	ds.step.Content.Append(nn...)
	ds.lastNode = nn[len(nn)-1]
}

// renderToHTML preprocesses markdown bytes and then calls the Blackfriday Markdown parser with some special addons selected.
// It takes a raw markdown bytes and output parsed xhtml in bytes.
func renderToHTML(b []byte) []byte {
	b = convertImports(b)

	htmlFlags := blackfriday.UseXHTML |
		blackfriday.Smartypants |
		blackfriday.SmartypantsFractions |
		blackfriday.SmartypantsDashes |
		blackfriday.SmartypantsLatexDashes

	params := blackfriday.HTMLRendererParameters{Flags: htmlFlags}
	r := blackfriday.NewHTMLRenderer(params)

	extns := blackfriday.FencedCode |
		blackfriday.NoEmptyLineBeforeBlock |
		blackfriday.NoIntraEmphasis |
		blackfriday.DefinitionLists |
		blackfriday.Tables

	return blackfriday.Run(b, blackfriday.WithExtensions(extns), blackfriday.WithRenderer(r))
}

// parseMarkup accepts html nodes to markup created by the Devsite Markdown parser. It returns a pointer to a codelab object, or an error if one occurs.
func parseMarkup(markup *html.Node, opts parser.Options) (*types.Codelab, error) {
	body := findAtom(markup, atom.Body)
	if body == nil {
		return nil, fmt.Errorf("document without a body")
	}

	ds := newDocState()

	for ds.cur = body.FirstChild; ds.cur != nil; ds.cur = ds.cur.NextSibling {
		switch {
		// metadata first
		case ds.cur.DataAtom == atom.H1 && ds.clab.Title == "":
			if v := stringifyNode(ds.cur, true); v != "" {
				ds.clab.Title = v
			}
			continue
		case ds.cur.DataAtom == atom.P && ds.clab.ID == "":
			if err := parseMetadata(ds, opts); err != nil {
				return nil, err
			}
			continue
		case ds.cur.DataAtom == atom.H2:
			newStep(ds)
			continue
		}
		// ignore everything else before the first step
		if ds.step != nil {
			parseTop(ds)
		}
	}

	finalizeStep(ds.step) // TODO: last ds.step is never finalized in newStep
	ds.clab.Tags = util.Unique(ds.clab.Tags)
	sort.Strings(ds.clab.Tags)
	ds.clab.Duration = int(ds.totdur.Minutes())
	return ds.clab, nil
}

func finalizeStep(s *types.Step) {
	if s == nil {
		return
	}
	s.Tags = util.Unique(s.Tags)
	sort.Strings(s.Tags)
	s.Content.Nodes = blockNodes(s.Content.Nodes)
	s.Content.Nodes = compactNodes(s.Content.Nodes)
}

// parseTop parses nodes tree starting at, and including, ds.cur.
// Parsed nodes are squashed and added to ds.step content.
func parseTop(ds *docState) {
	if n, ok := parseNode(ds); ok {
		if n != nil {
			ds.appendNodes(n)
		}
		return
	}
	ds.push(nil)
	nn := parseSubtree(ds)
	ds.pop()
	ds.appendNodes(compactNodes(nn)...)
}

// parseSubtree parses children of root recursively.
// It may modify ds.cur, so the caller is responsible for wrapping
// this function in ds.push and ds.pop.
func parseSubtree(ds *docState) []types.Node {
	var nodes []types.Node
	for ds.cur = ds.cur.FirstChild; ds.cur != nil; ds.cur = ds.cur.NextSibling {
		if n, ok := parseNode(ds); ok {
			if n != nil {
				nodes = append(nodes, n)
			}
			continue
		}
		ds.push(nil)
		nodes = append(nodes, parseSubtree(ds)...)
		ds.pop()
	}
	return nodes
}

// parseNode parses html node hn if it is a recognized node construction.
// It returns a bool indicating that hn has been accepted and parsed.
// Some nodes result in metadata parsing, in which case the returned bool is still true,
// but resuling types.Node is nil.
//
// The flag argument modifies default behavour of the func.
func parseNode(ds *docState) (types.Node, bool) {
	// we have \n end of line nodes after each tag from the blackfriday parser.
	// We just want to ignore them as it makes previous node detection fuzzy.
	if ds.cur.Type == html.TextNode && strings.TrimSpace(ds.cur.Data) == "" {
		return nil, true
	}
	switch {
	case isMeta(ds.cur):
		metaStep(ds)
		return nil, true
	case ds.cur.Type == html.TextNode || ds.cur.DataAtom == atom.Br:
		return text(ds), true
	case ds.cur.DataAtom == atom.A:
		return link(ds), true
	case ds.cur.DataAtom == atom.Img:
		return image(ds), true
	case isButton(ds.cur):
		return button(ds), true
	case isHeader(ds.cur):
		return header(ds), true
	case isList(ds.cur):
		return list(ds), true
	case isConsole(ds.cur):
		return code(ds, true), true
	case isCode(ds.cur):
		return code(ds, false), true
	case isInfobox(ds.cur):
		return infobox(ds), true
	case isSurvey(ds.cur):
		return survey(ds), true
	case isTable(ds.cur):
		return table(ds), true
	case isYoutube(ds.cur):
		return youtube(ds), true
	case isFragmentImport(ds.cur):
		return fragmentImport(ds), true
	}
	return nil, false
}

// newStep creates a new codelab step from ds.cur
// and finalizes nodes of the previous step.
func newStep(ds *docState) {
	t := stringifyNode(ds.cur, true)
	if t == "" {
		return
	}
	finalizeStep(ds.step)
	ds.step = ds.clab.NewStep(t)
	ds.env = nil
}

// parseMetadata parses the first <p> of a codelab doc to populate metadata.
func parseMetadata(ds *docState, opts parser.Options) error {
	m := map[string]string{}
	// Split the keys from values.
	d := ds.cur.FirstChild.Data
	scanner := bufio.NewScanner(strings.NewReader(d))
	for scanner.Scan() {
		s := metadataRegexp.FindStringSubmatch(scanner.Text())
		if len(s) != 3 {
			continue
		}

		k := strings.ToLower(strings.TrimSpace(s[1]))
		v := strings.TrimSpace(s[2])
		m[k] = v

	}
	if _, ok := m["id"]; !ok || m["id"] == "" {
		return fmt.Errorf("invalid metadata format, missing at least id: %v", m)
	}
	return addMetadataToCodelab(m, ds.clab, opts)
}

// standardSplit takes a string, splits it along a comma delimiter, then on each fragment, trims Unicode spaces
// from both ends and converts them to lowercase. It returns a slice of the processed strings.
func standardSplit(s string) []string {
	strs := strings.Split(s, ",")
	for k, v := range strs {
		strs[k] = strings.ToLower(strings.TrimSpace(v))
	}
	return strs
}

// addMetadataToCodelab takes a map of strings to strings, a pointer to a Codelab, and an options struct. It reads the keys of the map,
// and assigns the values to any keys that match a codelab metadata field as defined by the meta* constants.
func addMetadataToCodelab(m map[string]string, c *types.Codelab, opts parser.Options) error {
	for k, v := range m {
		switch k {
		case MetaAuthors:
			// Directly assign the summary to the codelab field.
			c.Authors = v
		case MetaBadgePath:
			// Directly assign the badge Path to the codelab field.
			c.BadgePath = v
		case MetaSummary:
			// Directly assign the summary to the codelab field.
			c.Summary = v
			break
		case MetaID:
			// Directly assign the ID to the codelab field.
			c.ID = v
			break
		case MetaCategories:
			// Standardize the categories and append to codelab field.
			c.Categories = append(c.Categories, standardSplit(v)...)
			break
		case MetaEnvironments:
			// Standardize the tags and append to the codelab field.
			c.Tags = append(c.Tags, standardSplit(v)...)
			break
		case MetaStatus:
			// Standardize the statuses and append to the codelab field.
			statuses := standardSplit(v)
			statusesAsLegacy := types.LegacyStatus(statuses)
			c.Status = &statusesAsLegacy
			break
		case MetaFeedbackLink:
			// Directly assign the feedback link to the codelab field.
			c.Feedback = v
			break
		case MetaAnalyticsAccount:
			// Directly assign the GA id to the codelab field.
			c.GA = v
			break
		case MetaTags:
			// Standardize the tags and append to the codelab field.
			c.Tags = append(c.Tags, standardSplit(v)...)
			break
		default:
			// If not explicitly parsed, it might be a pass_metadata value.
			if _, ok := opts.PassMetadata[k]; ok {
				c.Extra[k] = v
			}
			break
		}
	}
	return nil
}

// metaStep parses a codelab step meta instructions.
func metaStep(ds *docState) {
	var text string
	for {
		text += stringifyNode(ds.cur, false)
		if ds.cur.NextSibling == nil || !isMeta(ds.cur.NextSibling) {
			break
		}
		ds.cur = ds.cur.NextSibling
	}
	meta := strings.SplitN(strings.TrimSpace(text), metaSep, 2)
	if len(meta) != 2 {
		return
	}
	value := strings.TrimSpace(meta[1])
	switch strings.ToLower(strings.TrimSpace(meta[0])) {
	case metaDuration:
		parts := strings.SplitN(value, ":", len(durFactor))
		if len(parts) == 1 {
			parts = append(parts, "0") // default number is minutes
		}
		var d time.Duration
		for i, v := range parts {
			vi, err := strconv.Atoi(v)
			if err != nil {
				continue
			}
			d += time.Duration(vi) * durFactor[len(durFactor)-len(parts)+i]
		}
		ds.step.Duration = roundDuration(d)
		ds.totdur += ds.step.Duration
	case metaEnvironment:
		ds.env = util.Unique(stringSlice(value))
		toLowerSlice(ds.env)
		ds.step.Tags = append(ds.step.Tags, ds.env...)
		ds.clab.Tags = append(ds.clab.Tags, ds.env...)
		if ds.lastNode != nil && types.IsHeader(ds.lastNode.Type()) {
			ds.lastNode.MutateEnv(ds.env)
		}
	}
}

// header creates a HeaderNode out of hn.
// It returns nil if header content is empty.
// A non-empty header will always reset ds.env to nil.
//
// Given that headers do not belong to any block, the returned node's B
// field is always nil.
func header(ds *docState) types.Node {
	ds.push(nil)
	nodes := parseSubtree(ds)
	ds.pop()
	if len(nodes) == 0 {
		return nil
	}
	n := types.NewHeaderNode(headerLevel[ds.cur.DataAtom], nodes...)
	switch strings.ToLower(stringifyNode(ds.cur, true)) {
	case headerLearn, headerCover:
		n.MutateType(types.NodeHeaderCheck)
	case headerFAQ:
		n.MutateType(types.NodeHeaderFAQ)
	}
	ds.env = nil
	return n
}

// infobox doesn't have a block parent.
func infobox(ds *docState) types.Node {
	negativeInfoBox := isInfoboxNegative(ds.cur)
	// iterate twice on next sibling as there is a \n node in between
	ds.cur = ds.cur.NextSibling.NextSibling
	ds.push(nil)
	nn := parseSubtree(ds)
	nn = blockNodes(nn)
	nn = compactNodes(nn)
	ds.pop()
	if len(nn) == 0 {
		return nil
	}
	kind := types.InfoboxPositive
	if negativeInfoBox {
		kind = types.InfoboxNegative
	}
	return types.NewInfoboxNode(kind, nn...)
}

// table parses an arbitrary <table> element and its children.
// It may return other elements if the table is just a wrap.
func table(ds *docState) types.Node {
	var rows [][]*types.GridCell
	for _, tr := range findChildAtoms(ds.cur, atom.Tr) {
		ds.push(tr)
		fmt.Println(tr)
		r := tableRow(ds)
		ds.pop()
		fmt.Println(r)
		rows = append(rows, r)
	}
	if len(rows) == 0 {
		return nil
	}
	return types.NewGridNode(rows...)
}

func tableRow(ds *docState) []*types.GridCell {
	var row []*types.GridCell
<<<<<<< HEAD
=======

>>>>>>> 1612a9d5
	firstChild := findAtom(ds.cur, atom.Td)
	// If there is no Td child found, could be table header so look for Th
	if firstChild == nil {
		firstChild = findAtom(ds.cur, atom.Th)
	}
	for td := firstChild; td != nil; td = td.NextSibling {
		if td.DataAtom != atom.Td && td.DataAtom != atom.Th {
			continue
		}
		ds.push(td)
		nn := parseSubtree(ds)
		nn = blockNodes(nn)
		nn = compactNodes(nn)
		ds.pop()
		if len(nn) == 0 {
			continue
		}
		cs, err := strconv.Atoi(nodeAttr(td, "colspan"))
		if err != nil {
			cs = 1
		}
		rs, err := strconv.Atoi(nodeAttr(td, "rowspan"))
		if err != nil {
			rs = 1
		}
		cell := &types.GridCell{
			Colspan: cs,
			Rowspan: rs,
			Content: types.NewListNode(nn...),
		}
		row = append(row, cell)
	}
	return row
}

// survey expects a name Node followed by 1 or more inputs Nodes. Each input node is expected to have a value attribute.
func survey(ds *docState) types.Node {
	var gg []*types.SurveyGroup
	hn := ds.cur
	n := findAtom(hn, atom.Name)
	inputs := findChildAtoms(hn, atom.Input)
	opt := surveyOpt(inputs)

	if len(opt) > 0 {
		gg = append(gg, &types.SurveyGroup{
			Name:    strings.TrimSpace(n.FirstChild.Data),
			Options: opt,
		})
	}

	if len(gg) == 0 {
		return nil
	}
	ds.survey++
	id := fmt.Sprintf("%s-%d", ds.clab.ID, ds.survey)
	return types.NewSurveyNode(id, gg...)
}

func surveyOpt(inputs []*html.Node) []string {
	var opt []string
	for _, input := range inputs {
		for _, attr := range input.Attr {
			if attr.Key == "value" {
				opt = append(opt, attr.Val)
			}
		}
	}
	return opt
}

// code parses hn as inline or block codes.
// Inline code node will be of type NodeText.
func code(ds *docState, term bool) types.Node {
	elem := findParent(ds.cur, atom.Pre)
	// inline <code> text
	if elem == nil {
		return text(ds)
	}
	// block code or terminal
	v := stringifyNode(ds.cur, false)
	if v == "" {
		if countDirect(ds.cur.Parent) > 1 {
			return nil
		}
		v = "\n"
	} else if ds.cur.Parent.FirstChild == ds.cur && ds.cur.Parent.DataAtom != atom.Span {
		v = "\n" + v
	}
	n := types.NewCodeNode(v, term)
	n.MutateBlock(elem)
	return n
}

// list parses <ul> and <ol> lists.
// It returns nil if the list has no items.
func list(ds *docState) types.Node {
	typ := nodeAttr(ds.cur, "type")
	if ds.cur.DataAtom == atom.Ol && typ == "" {
		typ = "1"
	}
	start, _ := strconv.Atoi(nodeAttr(ds.cur, "start"))
	list := types.NewItemsListNode(typ, start)
	for hn := findAtom(ds.cur, atom.Li); hn != nil; hn = hn.NextSibling {
		if hn.DataAtom != atom.Li {
			continue
		}
		ds.push(hn)
		nn := parseSubtree(ds)
		nn = compactNodes(nn)
		ds.pop()
		if len(nn) > 0 {
			list.NewItem(nn...)
		}
	}
	if len(list.Items) == 0 {
		return nil
	}
	if ds.lastNode != nil {
		switch ds.lastNode.Type() {
		case types.NodeHeaderCheck:
			list.MutateType(types.NodeItemsCheck)
		case types.NodeHeaderFAQ:
			list.MutateType(types.NodeItemsFAQ)
		}
	}
	return list
}

// image creates a new ImageNode out of hn, parsing its src attribute.
// It returns nil if src is empty.
// It may also return a YouTubeNode if alt property contains specific substring.
func image(ds *docState) types.Node {
	alt := nodeAttr(ds.cur, "alt")
	if strings.Contains(alt, "youtube.com/watch") {
		return youtube(ds)
	} else if strings.Contains(alt, "https://") {
		u, err := url.Parse(nodeAttr(ds.cur, "alt"))
		if err != nil {
			return nil
		}
		// For iframe, make sure URL ends in whitelisted domain.
		ok := false
		for _, domain := range types.IframeWhitelist {
			if strings.HasSuffix(u.Hostname(), domain) {
				ok = true
				break
			}
		}
		if ok {
			return iframe(ds)
		}
	}
	s := nodeAttr(ds.cur, "src")
	if s == "" {
		return nil
	}

	n := types.NewImageNode(s)

	if alt := nodeAttr(ds.cur, "alt"); alt != "" {
		n.Alt = alt
	}

	if title := nodeAttr(ds.cur, "title"); title != "" {
		n.Title = title
	}

	if ws := nodeAttr(ds.cur, "width"); ws != "" {
		w, err := strconv.ParseFloat(ws, 64)
		if err != nil {
			return nil
		}
		n.Width = float32(w)
	}

	n.MutateBlock(findBlockParent(ds.cur))
	return n
}

func youtube(ds *docState) types.Node {
	for _, attr := range ds.cur.Attr {
		if attr.Key == "id" {
			n := types.NewYouTubeNode(attr.Val)
			n.MutateBlock(true)
			return n
		}
	}
	return nil
}

func fragmentImport(ds *docState) types.Node {
	if url := strings.TrimPrefix(ds.cur.Data, convertedImportsDataPrefix); url != "" {
		return types.NewImportNode(url)
	}

	return nil
}

func iframe(ds *docState) types.Node {
	u, err := url.Parse(nodeAttr(ds.cur, "alt"))
	if err != nil {
		return nil
	}
	// Allow only https.
	if u.Scheme != "https" {
		return nil
	}
	n := types.NewIframeNode(u.String())
	n.MutateBlock(true)
	return n
}

// button returns either a text node, if no <a> child element is present,
// or link node, containing the button.
// It returns nil if no content nodes are present.
func button(ds *docState) types.Node {
	a := findAtom(ds.cur, atom.A)
	if a == nil {
		return text(ds)
	}
	href := nodeAttr(a, "href")
	if href == "" {
		return nil
	}

	ds.push(a)
	nodes := parseSubtree(ds)
	ds.pop()
	if len(nodes) == 0 {
		return nil
	}

	s := strings.ToLower(stringifyNode(a, true))
	dl := strings.HasPrefix(s, "download ")
	btn := types.NewButtonNode(true, true, dl, nodes...)

	ln := types.NewURLNode(href, btn)
	ln.MutateBlock(findBlockParent(ds.cur))
	return ln
}

// Link creates a URLNode out of hn, parsing href and name attributes.
// It returns nil if hn contents is empty.
// The resuling link's content is always a single text node.
func link(ds *docState) types.Node {
	href := nodeAttr(ds.cur, "href")

	text := stringifyNode(ds.cur, false)
	if strings.TrimSpace(text) == "" {
		return nil
	}

	t := types.NewTextNode(text)
	if isBold(ds.cur.Parent) {
		t.Bold = true
	}
	if isItalic(ds.cur.Parent) {
		t.Italic = true
	}
	if isCode(ds.cur.Parent) {
		t.Code = true
	}
	if href == "" || href[0] == '#' {
		t.MutateBlock(findBlockParent(ds.cur))
		return t
	}

	n := types.NewURLNode(href, t)
	n.Name = nodeAttr(ds.cur, "name")
	if v := nodeAttr(ds.cur, "target"); v != "" {
		n.Target = v
	}
	n.MutateBlock(findBlockParent(ds.cur))
	return n
}

// text creates a TextNode using hn.Data as contents.
// It returns nil if hn.Data is empty or contains only space runes.
func text(ds *docState) types.Node {
	bold := isBold(ds.cur)
	italic := isItalic(ds.cur)
	code := isCode(ds.cur) || isConsole(ds.cur)

	// TODO: verify whether this actually does anything
	if a := findAtom(ds.cur, atom.A); a != nil {
		ds.push(a)
		l := link(ds)
		ds.pop()
		if l != nil {
			l.MutateBlock(findBlockParent(ds.cur))
			return l
		}
	}

	v := stringifyNode(ds.cur, false)
	n := types.NewTextNode(v)
	n.Bold = bold
	n.Italic = italic
	n.Code = code
	n.MutateBlock(findBlockParent(ds.cur))
	return n
}

// slug converts any string s to a slug.
// It replaces [^a-z0-9\-] with non-repeating '-'.
func slug(s string) string {
	var buf bytes.Buffer
	dash := true
	for _, r := range strings.ToLower(s) {
		if r >= 'a' && r <= 'z' || r >= '0' && r <= '9' || r == '-' && !dash {
			buf.WriteRune(r)
			dash = r == '-'
			continue
		}
		if !dash {
			buf.WriteRune('-')
			dash = true
		}
	}
	return buf.String()
}

// stringSlice splits v by comma "," while ignoring empty elements.
func stringSlice(v string) []string {
	f := strings.Split(v, ",")
	a := f[0:0]
	for _, s := range f {
		s = strings.TrimSpace(s)
		if s != "" {
			a = append(a, s)
		}
	}
	return a
}

func toLowerSlice(a []string) {
	for i, s := range a {
		a[i] = strings.ToLower(s)
	}
}

// roundDuration rounds time to the nearest minute, always rounding
// up when there is any fractional portion of a minute.
// Ex:
//  59s --> 1m
//  60s --> 1m
//  61s --> 2m
func roundDuration(d time.Duration) time.Duration {
	rd := time.Duration(d.Minutes()) * time.Minute
	if rd < d {
		rd += time.Minute
	}
	return rd
}

func convertImports(content []byte) []byte {
	slices := bytes.Split(content, []byte("\n"))
	escaped := [][]byte{}
	for _, slice := range slices {
		if matches := importsTagRegexp.FindSubmatch(slice); len(matches) > 0 {
			if len(matches) > 1 {
				url := string(matches[1])
				slice = bytes.Join([][]byte{
					convertedImportsPrefix,
					[]byte(html.EscapeString(url)),
					convertedImportsSuffix,
				}, []byte(""))
			}
		}

		escaped = append(escaped, slice)
	}

	return bytes.Join(escaped, []byte("\n"))
}

func hasImport(ds *docState) bool {
	for _, step := range ds.clab.Steps {
		if len(types.ImportNodes(step.Content.Nodes)) > 0 {
			return true
		}
	}

	return false
}<|MERGE_RESOLUTION|>--- conflicted
+++ resolved
@@ -575,15 +575,12 @@
 
 func tableRow(ds *docState) []*types.GridCell {
 	var row []*types.GridCell
-<<<<<<< HEAD
-=======
-
->>>>>>> 1612a9d5
 	firstChild := findAtom(ds.cur, atom.Td)
 	// If there is no Td child found, could be table header so look for Th
 	if firstChild == nil {
 		firstChild = findAtom(ds.cur, atom.Th)
 	}
+	
 	for td := firstChild; td != nil; td = td.NextSibling {
 		if td.DataAtom != atom.Td && td.DataAtom != atom.Th {
 			continue
