--- conflicted
+++ resolved
@@ -36,11 +36,7 @@
 
 	// These cases are only valid for namepace-compliant templates
 	validYetNonCompliantCases := []encapsulatedTest{
-<<<<<<< HEAD
-		{testingUtils.NewDummyProto(), "dummy", false},
-=======
 		{testingutils.NewDummyProto(), "dummy", false},
->>>>>>> f8988e61
 	}
 	runEncapsulatedTestSet(validYetNonCompliantCases, tmpl, t)
 }
@@ -51,11 +47,7 @@
 	runEncapsulatedTestSet(invalidCases, tmpl, t)
 
 	validCases := []encapsulatedTest{
-<<<<<<< HEAD
-		{testingUtils.NewDummyProto(), "dummy", true},
-=======
 		{testingutils.NewDummyProto(), "dummy", true},
->>>>>>> f8988e61
 	}
 	runEncapsulatedTestSet(validCases, tmpl, t)
 }
