package htmltests

import (
	"testing"

	"github.com/googlecodelabs/tools/claat/proto-renderer/html"
	"github.com/googlecodelabs/tools/claat/proto-renderer/testing-utils"
	"github.com/googlecodelabs/tools/third_party"
)

func TestRenderStylizedTextTemplateEscaping(t *testing.T) {
	tests := []*testingUtils.RendererTestingBatch{
		{
			InProto: testingUtils.NewStylizedTextPlain(`<script>alert("you've been hacked!");</script>!`),
			Out:     "&lt;script&gt;alert(&#34;you&#39;ve been hacked!&#34;);&lt;/script&gt;!",
			Ok:      true,
		},
		{
			InProto: testingUtils.NewStylizedTextPlain("D@ ?òü ǝ$çâpæ? ^>^ '>__<' {&]"),
			Out:     "D@ ?òü ǝ$çâpæ? ^&gt;^ &#39;&gt;__&lt;&#39; {&amp;]",
			Ok:      true,
		},
		{
			InProto: testingUtils.NewStylizedTextPlain("<h3>**__Markdown not ![esca](ped)__**</h3>"),
			Out:     "&lt;h3&gt;**__Markdown not ![esca](ped)__**&lt;/h3&gt;",
			Ok:      true,
		},
	}
	testingUtils.CanonicalRenderingTestBatch(html.Render, tests, t)
}

func TestRenderStylizedTextTemplate(t *testing.T) {
	tests := []*testingUtils.RendererTestingBatch{
		{
			InProto: &tutorial.StylizedText{},
			Out:     "",
			Ok:      true,
		},
		{
			InProto: testingUtils.NewStylizedTextPlain(""),
			Out:     "",
			Ok:      true,
		},
		{
			InProto: testingUtils.NewStylizedTextPlain("hello!"),
			Out:     "hello!",
			Ok:      true,
		},
		{
			InProto: testingUtils.NewStylizedTextStrong("hello!"),
			Out:     "<strong>hello!</strong>",
			Ok:      true,
		},
		{
<<<<<<< HEAD
			InProto: testingUtils.NewStylizedTextEmphazied("hello!"),
=======
			InProto: testingUtils.NewStylizedTextEmphasized("hello!"),
>>>>>>> cf93ccba
			Out:     "<em>hello!</em>",
			Ok:      true,
		},
		{
<<<<<<< HEAD
			InProto: testingUtils.NewStylizedTextStrongAndEmphazied("hello!"),
=======
			InProto: testingUtils.NewStylizedTextStrongAndEmphasized("hello!"),
>>>>>>> cf93ccba
			Out:     "<strong><em>hello!</em></strong>",
			Ok:      true,
		},
	}
	testingUtils.CanonicalRenderingTestBatch(html.Render, tests, t)
}<|MERGE_RESOLUTION|>--- conflicted
+++ resolved
@@ -52,20 +52,12 @@
 			Ok:      true,
 		},
 		{
-<<<<<<< HEAD
-			InProto: testingUtils.NewStylizedTextEmphazied("hello!"),
-=======
 			InProto: testingUtils.NewStylizedTextEmphasized("hello!"),
->>>>>>> cf93ccba
 			Out:     "<em>hello!</em>",
 			Ok:      true,
 		},
 		{
-<<<<<<< HEAD
-			InProto: testingUtils.NewStylizedTextStrongAndEmphazied("hello!"),
-=======
 			InProto: testingUtils.NewStylizedTextStrongAndEmphasized("hello!"),
->>>>>>> cf93ccba
 			Out:     "<strong><em>hello!</em></strong>",
 			Ok:      true,
 		},
