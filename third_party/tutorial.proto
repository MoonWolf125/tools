// Copyright 2018 Google LLC
//
// Licensed under the Apache License, Version 2.0 (the "License");
// you may not use this file except in compliance with the License.
// You may obtain a copy of the License at
//
//     https://www.apache.org/licenses/LICENSE-2.0
//
// Unless required by applicable law or agreed to in writing, software
// distributed under the License is distributed on an "AS IS" BASIS,
// WITHOUT WARRANTIES OR CONDITIONS OF ANY KIND, either express or implied.
// See the License for the specific language governing permissions and
// limitations under the License.

syntax = "proto3";

package tutorial;

message Tutorial {
  Title title = 1;
  map<string, string> metadata = 2;
  repeated Step steps = 3;
};

message Step {
  Title title = 1;
  map<string, string> metadata = 2;
  repeated Content content = 3;
};

message Title {
  repeated InlineContent inline_contents = 1;
};

message Content {
  oneof content {
    InlineContent inline_content = 1;
    BlockContent block_content = 2;
  }
};

message BlockContent {
  oneof content {
    Heading heading = 1;
    Image image = 2;
    InfoBox info_box = 3;
    CodeBlock code_block = 4;
    Table table = 6;
  }

  reserved 5; 
  reserved "horizontal_rule";
};

message Link {
  string text = 1;
  string location = 2;
};

message InlineContent {
  oneof content {
    StylizedText text = 1;
    string inline_code_text = 4;
    Link link = 5;
  }

<<<<<<< HEAD
  reserved  2, 3;
=======
  reserved 2, 3; 
>>>>>>> b8eb2d62
  reserved "strong_text" "emphasized_text";
};

message StylizedText {
  string text = 1;
  bool is_strong = 2;
  bool is_emphasized = 3;
}

message Heading {
  repeated InlineContent inline_contents = 1;
  int32 level = 2;
};

message Image {
  // TODO
};

message InfoBox {
  repeated InlineContent inline_contents = 1;

  enum Disposition {
    UNKNOWN_DISPOSITION = 0;
    POSITIVE = 1;
    NEGATIVE = 2;
  };
  Disposition disposition = 2;
};

message CodeBlock {
  repeated InlineContent inline_contents = 1;
  string code_location = 2;
  string language_hint = 3;
};

message ListStep {
  repeated Content contents = 1;
};

message List {
  repeated ListStep list_steps = 1;

  enum ListVariety {
    UNKNOWN_VARIETY = 0;
    ORDERED = 1;
    UNORDERED = 2;
  }
  ListVariety list_variety = 2;
};

message Table {
  repeated TableRow table_rows = 1;
};

message TableRow {
  repeated TableCell table_cells = 1;
};

message TableCell {
  repeated InlineContent inline_contents = 1;
};<|MERGE_RESOLUTION|>--- conflicted
+++ resolved
@@ -64,11 +64,7 @@
     Link link = 5;
   }
 
-<<<<<<< HEAD
-  reserved  2, 3;
-=======
   reserved 2, 3; 
->>>>>>> b8eb2d62
   reserved "strong_text" "emphasized_text";
 };
 
